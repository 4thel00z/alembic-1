--- conflicted
+++ resolved
@@ -1,10 +1,7 @@
 from sqlalchemy.sql.expression import _BindParamClause
 from sqlalchemy.ext.compiler import compiles
 from sqlalchemy import schema, text, sql
-<<<<<<< HEAD
-=======
 from sqlalchemy.sql import expression
->>>>>>> 699595e4
 from sqlalchemy import types as sqltypes
 
 from ..compat import string_types, text_type, with_metaclass
@@ -278,21 +275,13 @@
         c = schema.Column(text_, sqltypes.NULLTYPE)
         table.append_column(c)
         return c
-<<<<<<< HEAD
     elif isinstance(text_, TextClause):
-=======
-    elif isinstance(text_, expression.TextClause):
->>>>>>> 699595e4
         return _textual_index_element(table, text_)
     else:
         raise ValueError("String or text() construct expected")
 
 
 class _textual_index_element(sql.ColumnElement):
-<<<<<<< HEAD
-
-=======
->>>>>>> 699595e4
     """Wrap around a sqlalchemy text() construct in such a way that
     we appear like a column-oriented SQL expression to an Index
     construct.
@@ -304,12 +293,8 @@
     is the same length as the .expressions collection.  Ultimately
     SQLAlchemy should support text() expressions in indexes.
 
-<<<<<<< HEAD
     See https://bitbucket.org/zzzeek/sqlalchemy/issue/3174/\
     support-text-sent-to-indexes
-=======
-    See https://bitbucket.org/zzzeek/sqlalchemy/issue/3174/support-text-sent-to-indexes
->>>>>>> 699595e4
 
     """
     __visit_name__ = '_textual_idx_element'
